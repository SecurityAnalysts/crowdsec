--- conflicted
+++ resolved
@@ -231,8 +231,6 @@
 				return
 			}
 		}
-<<<<<<< HEAD
-=======
 
 		if c.Request.Method != "HEAD" && time.Now().UTC().Sub(bouncer.LastPull) >= time.Minute {
 			if err := a.DbClient.UpdateBouncerLastPull(time.Now().UTC(), bouncer.ID); err != nil {
@@ -240,7 +238,6 @@
 			}
 		}
 
->>>>>>> 0f7f21a7
 		c.Next()
 	}
 }